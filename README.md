# CMatrix

CMatrix is based on the screensaver from The Matrix website. It shows text
flying in and out in a terminal like as seen in "The Matrix" movie. It works
with terminal settings up to 132x300 and can scroll lines all at the same
rate or asynchronously and at a user-defined speed.

CMatrix by default operates in **eye candy** mode.  It must be aborted with
control-c (Ctrl+C) or by pressing q.  If you wish for more of a screen saver
effect, you must specify `-s` on the command line. For usage info, use `cmatrix -h`.

[![Build Status](https://travis-ci.org/abishekvashok/cmatrix.svg?branch=master)](https://travis-ci.org/abishekvashok/cmatrix)

### Dependencies
You'll probably need a decent ncurses library to get this to work.

<<<<<<< HEAD
### Building and installing cmatrix
To install cmatrix, use either of the following methods from within the cmatrix directory.

#### using `configure`
```
./configure
make
make install
```

#### using CMake
Here we also show an out-of-source build in the sub directory "build".
```
mkdir -p build
cd build
# to install to "/usr/local"
cmake ..
# or to install to "/usr"
#cmake -DCMAKE_INSTALL_PREFIX=/usr ..
make
make install
```
=======
### Installing cmatrix
To install cmatrix, in the cmatrix directory run:
- `./configure`
- `make`
- `make install`
>>>>>>> f52a93ee

### Running cmatrix
After you have installed cmatrix just run `cmatrix` to run cmatrix :)

_To get the program to look most like the movie, use `cmatrix -lba`_
_To get the program to look most like the Win/Mac screensaver, use `cmatrix -ol`_

### Valuable information
If you have any suggestions/flames/patches to send, please feel free to
open issues and if possible solve them in PRs via Github.

_Note: cmatrix is probably not particularly portable or efficient, but it wont hog
**too** much CPU time_

### Captures

#### Screenshots

![Special Font & bold](data/img/capture_bold_font.png?raw=true "cmatrix -bx")

#### Screencasts

![Movie-Like Cast](data/img/capture_orig.gif?raw=true "cmatrix -xba")

### Maintainers
- Abishek V Ashok (@abishekvashok) <abishekvashok@gmail.com> [Core]

### Thanks to:
- Chris Allegretta <chrisa@asty.org> for writing cmatrix up in a fornight and giving us
  the responsibility to further improve it.
- Krisjon Hanson and Bjoern Ganslandt for helping with bold support and 
  Bjoern again for the cursor removal code, helping with the `-u` and `-l`
  modes/flags, and Makefile improvements.
- Adam Gurno for multi-color support.
- Garrick West for debian consolefont dir support.
- Nemo for design thoughts and continuous help and support.
- John Donahue for helping with transparent term support
- Ben Esacove for Redhat 6 compatibility w/matrix.psf.gz
- jwz for the xmatrix module to xscreensaver at http://www.jwz.org/xscreensaver.
- Chris Allegretta's girlfriend Amy for not killing him when he stayed up till 3 AM
  writing code.
- The makers of the Matrix for one kickass movie!
- Everyone who has sent (and who will send) us and Chris mails regarding
  bugs, comments, patches or just a hello.
- Everyone who has opened issues and PRs on the github repository.

### License
This software is provided under the GNU GPL v3.

### Disclaimer
We are in no way affiliated in any way with the movie "The Matrix", "Warner Bros" nor
any of its affiliates in any way, just fans.
<|MERGE_RESOLUTION|>--- conflicted
+++ resolved
@@ -14,18 +14,17 @@
 ### Dependencies
 You'll probably need a decent ncurses library to get this to work.
 
-<<<<<<< HEAD
 ### Building and installing cmatrix
 To install cmatrix, use either of the following methods from within the cmatrix directory.
 
-#### using `configure`
+#### Using `configure` (recommended for most linux user)
 ```
 ./configure
 make
 make install
 ```
 
-#### using CMake
+#### Using CMake
 Here we also show an out-of-source build in the sub directory "build".
 ```
 mkdir -p build
@@ -37,13 +36,6 @@
 make
 make install
 ```
-=======
-### Installing cmatrix
-To install cmatrix, in the cmatrix directory run:
-- `./configure`
-- `make`
-- `make install`
->>>>>>> f52a93ee
 
 ### Running cmatrix
 After you have installed cmatrix just run `cmatrix` to run cmatrix :)
