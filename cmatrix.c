/*
    cmatrix.c

    Copyright (C) 1999-2017 Chris Allegretta
    Copyright (C) 2017-Present Abishek V Ashok

    This file is part of cmatrix.

    cmatrix is free software: you can redistribute it and/or modify
    it under the terms of the GNU General Public License as published by
    the Free Software Foundation, either version 3 of the License, or
    (at your option) any later version.

    cmatrix is distributed in the hope that it will be useful,
    but WITHOUT ANY WARRANTY; without even the implied warranty of
    MERCHANTABILITY or FITNESS FOR A PARTICULAR PURPOSE.  See the
    GNU General Public License for more details.

    You should have received a copy of the GNU General Public License
    along with cmatrix. If not, see <http://www.gnu.org/licenses/>.

*/

#include <errno.h>
#include <stdio.h>
#include <stdlib.h>
#include <stdarg.h>
#include <string.h>
#include <time.h>
#include <sys/types.h>
#include <sys/stat.h>
#include <fcntl.h>
#include <signal.h>
#include <locale.h>
#ifdef _WIN32
#define WIN32_LEAN_AND_MEAN
#include <windows.h>
#endif

#ifndef EXCLUDE_CONFIG_H
#include "config.h"
#endif

#ifdef HAVE_GETOPT_H
#include <getopt.h>
#endif

#ifdef HAVE_NCURSES_H
#include <ncurses.h>
#else
#include <curses.h>
#endif

#ifdef HAVE_SYS_IOCTL_H
#include <sys/ioctl.h>
#endif

#ifdef HAVE_UNISTD_H
#include <unistd.h>
#endif

#ifdef HAVE_TERMIOS_H
#include <termios.h>
#elif defined(HAVE_TERMIO_H)
#include <termio.h>
#endif

/* Matrix typedef */
typedef struct cmatrix {
    int val;
    bool is_head;
} cmatrix;

/* Global variables */
int console = 0;
int xwindow = 0;
int lock = 0;
cmatrix **matrix = (cmatrix **) NULL;
int *length = NULL;  /* Length of cols in each line */
int *spaces = NULL;  /* Spaces left to fill */
int *updates = NULL; /* What does this do again? */
#ifndef _WIN32
volatile sig_atomic_t signal_status = 0; /* Indicates a caught signal */
#endif

int va_system(char *str, ...) {

    va_list ap;
    char buf[133];

    va_start(ap, str);
    vsnprintf(buf, sizeof(buf), str, ap);
    va_end(ap);
    return system(buf);
}

/* What we do when we're all set to exit */
void finish(void) {
    curs_set(1);
    clear();
    refresh();
    resetty();
    endwin();
    if (console) {
#ifdef HAVE_CONSOLECHARS
        va_system("consolechars -d");
#elif defined(HAVE_SETFONT)
        va_system("setfont");
#endif
    }
    exit(0);
}

/* What we do when we're all set to exit */
void c_die(char *msg, ...) {

    va_list ap;

    curs_set(1);
    clear();
    refresh();
    resetty();
    endwin();

    if (console) {
#ifdef HAVE_CONSOLECHARS
        va_system("consolechars -d");
#elif defined(HAVE_SETFONT)
        va_system("setfont");
#endif
    }

    va_start(ap, msg);
    vfprintf(stderr, msg, ap);
    va_end(ap);
    exit(0);
}

void usage(void) {
    printf(" Usage: cmatrix -[abBcfhlsmVxk] [-u delay] [-C color]\n");
    printf(" -a: Asynchronous scroll\n");
    printf(" -b: Bold characters on\n");
    printf(" -B: All bold characters (overrides -b)\n");
    printf(" -c: Use Japanese characters as seen in the original matrix. Requires appropriate fonts\n");
    printf(" -f: Force the linux $TERM type to be on\n");
    printf(" -l: Linux mode (uses matrix console font)\n");
    printf(" -L: Lock mode (can be closed from another terminal)\n");
    printf(" -o: Use old-style scrolling\n");
    printf(" -h: Print usage and exit\n");
    printf(" -n: No bold characters (overrides -b and -B, default)\n");
    printf(" -s: \"Screensaver\" mode, exits on first keystroke\n");
    printf(" -x: X window mode, use if your xterm is using mtx.pcf\n");
    printf(" -V: Print version information and exit\n");
    printf(" -M: Prints your message in the center of the screen. Overrides -L's default message.\n");
    printf(" -u delay (0 - 10, default 4): Screen update delay\n");
    printf(" -C [color]: Use this color for matrix (default green)\n");
    printf(" -r: rainbow mode\n");
    printf(" -m: lambda mode\n");
    printf(" -k: Characters change while scrolling. (Works without -o opt.)\n");
    printf(" -t [tty]: Set tty to use\n");
}

void version(void) {
    printf(" CMatrix version %s (compiled %s, %s)\n",
        VERSION, __TIME__, __DATE__);
    printf("Email: abishekvashok@gmail.com\n");
    printf("Web: https://github.com/abishekvashok/cmatrix\n");
}


/* nmalloc from nano by Big Gaute */
void *nmalloc(size_t howmuch) {
    void *r;

    if (!(r = malloc(howmuch))) {
        c_die("CMatrix: malloc: out of memory!");
    }

    return r;
}

/* Initialize the global variables */
void var_init() {
    int i, j;

    if (matrix != NULL) {
        free(matrix[0]);
        free(matrix);
    }

    matrix = nmalloc(sizeof(cmatrix *) * (LINES + 1));
    matrix[0] = nmalloc(sizeof(cmatrix) * (LINES + 1) * COLS);
    for (i = 1; i <= LINES; i++) {
        matrix[i] = matrix[i - 1] + COLS;
    }

    if (length != NULL) {
        free(length);
    }
    length = nmalloc(COLS * sizeof(int));

    if (spaces != NULL) {
        free(spaces);
    }
    spaces = nmalloc(COLS* sizeof(int));

    if (updates != NULL) {
        free(updates);
    }
    updates = nmalloc(COLS * sizeof(int));

    /* Make the matrix */
    for (i = 0; i <= LINES; i++) {
        for (j = 0; j <= COLS - 1; j += 2) {
            matrix[i][j].val = -1;
        }
    }

    for (j = 0; j <= COLS - 1; j += 2) {
        /* Set up spaces[] array of how many spaces to skip */
        spaces[j] = (int) rand() % LINES + 1;

        /* And length of the stream */
        length[j] = (int) rand() % (LINES - 3) + 3;

        /* Sentinel value for creation of new objects */
        matrix[1][j].val = ' ';

        /* And set updates[] array for update speed. */
        updates[j] = (int) rand() % 3 + 1;
    }

}

#ifndef _WIN32
void sighandler(int s) {
    signal_status = s;
}
#endif

void resize_screen(void) {
#ifdef _WIN32
    BOOL result;
    HANDLE hStdHandle;
    CONSOLE_SCREEN_BUFFER_INFO csbiInfo;

    hStdHandle = GetStdHandle(STD_OUTPUT_HANDLE);
    if(hStdHandle == INVALID_HANDLE_VALUE)
        return;
#else
    char *tty;
    int fd = 0;
    int result = 0;
    struct winsize win;

    tty = ttyname(0);
    if (!tty) {
        return;
#endif
#ifdef _WIN32
    result = GetConsoleScreenBufferInfo(hStdHandle, &csbiInfo);
    if(!result)
        return;
    LINES = csbiInfo.dwSize.Y;
    COLS = csbiInfo.dwSize.X;
#else
    }
    fd = open(tty, O_RDWR);
    if (fd == -1) {
        return;
    }
    result = ioctl(fd, TIOCGWINSZ, &win);
    if (result == -1) {
        return;
    }

    COLS = win.ws_col;
    LINES = win.ws_row;
#endif

    if(LINES <10){
        LINES = 10;
    }
    if(COLS <10){
        COLS = 10;
    }

#ifdef HAVE_RESIZETERM
    resizeterm(LINES, COLS);
#ifdef HAVE_WRESIZE
    if (wresize(stdscr, LINES, COLS) == ERR) {
        c_die("Cannot resize window!");
    }
#endif /* HAVE_WRESIZE */
#endif /* HAVE_RESIZETERM */

    var_init();
    /* Do these because width may have changed... */
    clear();
    refresh();
}

int main(int argc, char *argv[]) {
    int i, y, z, optchr, keypress;
    int j = 0;
    int count = 0;
    int screensaver = 0;
    int asynch = 0;
    int bold = 0;
    int force = 0;
    int firstcoldone = 0;
    int oldstyle = 0;
    int random = 0;
    int update = 4;
    int highnum = 0;
    int mcolor = COLOR_GREEN;
    int rainbow = 0;
    int lambda = 0;
    int randnum = 0;
    int randmin = 0;
    int pause = 0;
    int classic = 0;
    int changes = 0;
<<<<<<< HEAD
    char *msg = "";
=======
    char *tty = NULL;
>>>>>>> 3ed4d003

    srand((unsigned) time(NULL));
    setlocale(LC_ALL, "");

    /* Many thanks to morph- (morph@jmss.com) for this getopt patch */
    opterr = 0;
<<<<<<< HEAD
    while ((optchr = getopt(argc, argv, "abBcfhlLnrosmxkVM:u:C:")) != EOF) {
=======
    while ((optchr = getopt(argc, argv, "abBcfhlLnrosmxkVu:C:t:")) != EOF) {
>>>>>>> 3ed4d003
        switch (optchr) {
        case 's':
            screensaver = 1;
            break;
        case 'a':
            asynch = 1;
            break;
        case 'b':
            if (bold != 2) {
                bold = 1;
            }
            break;
        case 'B':
            bold = 2;
            break;
        case 'C':
            if (!strcasecmp(optarg, "green")) {
                mcolor = COLOR_GREEN;
            } else if (!strcasecmp(optarg, "red")) {
                mcolor = COLOR_RED;
            } else if (!strcasecmp(optarg, "blue")) {
                mcolor = COLOR_BLUE;
            } else if (!strcasecmp(optarg, "white")) {
                mcolor = COLOR_WHITE;
            } else if (!strcasecmp(optarg, "yellow")) {
                mcolor = COLOR_YELLOW;
            } else if (!strcasecmp(optarg, "cyan")) {
                mcolor = COLOR_CYAN;
            } else if (!strcasecmp(optarg, "magenta")) {
                mcolor = COLOR_MAGENTA;
            } else if (!strcasecmp(optarg, "black")) {
                mcolor = COLOR_BLACK;
            } else {
                c_die(" Invalid color selection\n Valid "
                       "colors are green, red, blue, "
                       "white, yellow, cyan, magenta " "and black.\n");
            }
            break;
        case 'c':
            classic = 1;
            break;
        case 'f':
            force = 1;
            break;
        case 'l':
            console = 1;
            break;
        case 'L':
            lock = 1;
            //if -M was used earlier, don't override it
            if(msg == ""){
                msg = "Computer locked.";
            }
            break;
        case 'M':
            msg = strdup(optarg);
            break;
        case 'n':
            bold = -1;
            break;
        case 'h':
        case '?':
            usage();
            exit(0);
        case 'o':
            oldstyle = 1;
            break;
        case 'u':
            update = atoi(optarg);
            break;
        case 'x':
            xwindow = 1;
            break;
        case 'V':
            version();
            exit(0);
        case 'r':
            rainbow = 1;
            break;
        case 'm':
            lambda = 1;
            break;
        case 'k':
            changes = 1;
            break;
        case 't':
            tty = optarg;
            break;
        }
    }

    if (force && strcmp("linux", getenv("TERM"))) {
#ifdef _WIN32
        SetEnvironmentVariableW(L"TERM", L"linux");
#else
        /* setenv is much more safe to use than putenv */
        setenv("TERM", "linux", 1);
#endif
    }
    if (tty) {
        FILE *ftty = fopen(tty, "r+");
        if (!ftty) {
            fprintf(stderr, "cmatrix: error: '%s' couldn't be opened: %s.\n",
                    tty, strerror(errno));
            exit(EXIT_FAILURE);
        }
        SCREEN *ttyscr;
        ttyscr = newterm(NULL, ftty, ftty);
        if (ttyscr == NULL)
            exit(EXIT_FAILURE);
        set_term(ttyscr);
    } else
        initscr();
    savetty();
    nonl();
#ifdef _WIN32
    raw();
#else
    cbreak();
#endif
    noecho();
    timeout(0);
    leaveok(stdscr, TRUE);
    curs_set(0);
#ifndef _WIN32
    signal(SIGINT, sighandler);
    signal(SIGQUIT, sighandler);
    signal(SIGWINCH, sighandler);
    signal(SIGTSTP, sighandler);
#endif

if (console) {
#ifdef HAVE_CONSOLECHARS
        if (va_system("consolechars -f matrix") != 0) {
            c_die
                (" There was an error running consolechars. Please make sure the\n"
                 " consolechars program is in your $PATH.  Try running \"consolechars -f matrix\" by hand.\n");
        }
#elif defined(HAVE_SETFONT)
        if (va_system("setfont matrix") != 0) {
            c_die
                (" There was an error running setfont. Please make sure the\n"
                 " setfont program is in your $PATH.  Try running \"setfont matrix\" by hand.\n");
        }
#else
        c_die(" Unable to use both \"setfont\" and \"consolechars\".\n");
#endif
}
    if (has_colors()) {
        start_color();
        /* Add in colors, if available */
#ifdef HAVE_USE_DEFAULT_COLORS
        if (use_default_colors() != ERR) {
            init_pair(COLOR_BLACK, -1, -1);
            init_pair(COLOR_GREEN, COLOR_GREEN, -1);
            init_pair(COLOR_WHITE, COLOR_WHITE, -1);
            init_pair(COLOR_RED, COLOR_RED, -1);
            init_pair(COLOR_CYAN, COLOR_CYAN, -1);
            init_pair(COLOR_MAGENTA, COLOR_MAGENTA, -1);
            init_pair(COLOR_BLUE, COLOR_BLUE, -1);
            init_pair(COLOR_YELLOW, COLOR_YELLOW, -1);
        } else {
#else
        { /* Hack to deal the after effects of else in HAVE_USE_DEFAULT_COLOURS*/
#endif
            init_pair(COLOR_BLACK, COLOR_BLACK, COLOR_BLACK);
            init_pair(COLOR_GREEN, COLOR_GREEN, COLOR_BLACK);
            init_pair(COLOR_WHITE, COLOR_WHITE, COLOR_BLACK);
            init_pair(COLOR_RED, COLOR_RED, COLOR_BLACK);
            init_pair(COLOR_CYAN, COLOR_CYAN, COLOR_BLACK);
            init_pair(COLOR_MAGENTA, COLOR_MAGENTA, COLOR_BLACK);
            init_pair(COLOR_BLUE, COLOR_BLUE, COLOR_BLACK);
            init_pair(COLOR_YELLOW, COLOR_YELLOW, COLOR_BLACK);
        }
    }

    /* Set up values for random number generation */
    if(classic) {
        /* Japanese character unicode range [they are seen in the original cmatrix] */
        randmin = 12288;
        highnum = 12351;
    } else if (console || xwindow) {
        randmin = 166;
        highnum = 217;
    } else {
        randmin = 33;
        highnum = 123;
    }
    randnum = highnum - randmin;

    var_init();

    while (1) {
#ifndef _WIN32
        /* Check for signals */
        if (signal_status == SIGINT || signal_status == SIGQUIT) {
            if(lock != 1)
                finish();
            /* exits */
        }
        if (signal_status == SIGWINCH) {
            resize_screen();
            signal_status = 0;
        }

        if(signal_status == SIGTSTP){
            if(lock != 1)
                    finish();
        }
#endif

        count++;
        if (count > 4) {
            count = 1;
        }

        if ((keypress = wgetch(stdscr)) != ERR) {
            if (screensaver == 1) {
#ifdef USE_TIOCSTI
                char *str = malloc(0);
                size_t str_len = 0;
                do {
                    str = realloc(str, str_len + 1);
                    str[str_len++] = keypress;
                } while ((keypress = wgetch(stdscr)) != ERR);
                size_t i;
                for (i = 0; i < str_len; i++)
                    ioctl(STDIN_FILENO, TIOCSTI, (char*)(str + i));
                free(str);
#endif
                finish();
            } else {
                switch (keypress) {
#ifdef _WIN32
                case 3: /* Ctrl-C. Fall through */
#endif
                case 'q':
                    if(lock != 1)
                        finish();
                    break;
                case 'a':
                    asynch = 1 - asynch;
                    break;
                case 'b':
                    bold = 1;
                    break;
                case 'B':
                    bold = 2;
                    break;
                case 'L':
                    lock = 1;
                    break;
                case 'n':
                    bold = 0;
                    break;
                case '0': /* Fall through */
                case '1': /* Fall through */
                case '2': /* Fall through */
                case '3': /* Fall through */
                case '4': /* Fall through */
                case '5': /* Fall through */
                case '6': /* Fall through */
                case '7': /* Fall through */
                case '8': /* Fall through */
                case '9':
                    update = keypress - 48;
                    break;
                case '!':
                    mcolor = COLOR_RED;
                    rainbow = 0;
                    break;
                case '@':
                    mcolor = COLOR_GREEN;
                    rainbow = 0;
                    break;
                case '#':
                    mcolor = COLOR_YELLOW;
                    rainbow = 0;
                    break;
                case '$':
                    mcolor = COLOR_BLUE;
                    rainbow = 0;
                    break;
                case '%':
                    mcolor = COLOR_MAGENTA;
                    rainbow = 0;
                    break;
                case 'r':
                     rainbow = 1;
                     break;
                case 'm':
                     lambda = !lambda;
                     break;
                case '^':
                    mcolor = COLOR_CYAN;
                    rainbow = 0;
                    break;
                case '&':
                    mcolor = COLOR_WHITE;
                    rainbow = 0;
                    break;
                case 'p':
                case 'P':
                    pause = (pause == 0)?1:0;
                    break;

                }
            }
        }
        for (j = 0; j <= COLS - 1; j += 2) {
            if ((count > updates[j] || asynch == 0) && pause == 0) {

                /* I dont like old-style scrolling, yuck */
                if (oldstyle) {
                    for (i = LINES - 1; i >= 1; i--) {
                        matrix[i][j].val = matrix[i - 1][j].val;
                    }
                    random = (int) rand() % (randnum + 8) + randmin;

                    if (matrix[1][j].val == 0) {
                        matrix[0][j].val = 1;
                    } else if (matrix[1][j].val == ' '
                             || matrix[1][j].val == -1) {
                        if (spaces[j] > 0) {
                            matrix[0][j].val = ' ';
                            spaces[j]--;
                        } else {

                            /* Random number to determine whether head of next collumn
                               of chars has a white 'head' on it. */

                            if (((int) rand() % 3) == 1) {
                                matrix[0][j].val = 0;
                            } else {
                                matrix[0][j].val = (int) rand() % randnum + randmin;
                            }
                            spaces[j] = (int) rand() % LINES + 1;
                        }
                    } else if (random > highnum && matrix[1][j].val != 1) {
                        matrix[0][j].val = ' ';
                    } else {
                        matrix[0][j].val = (int) rand() % randnum + randmin;
                    }

                } else { /* New style scrolling (default) */
                    if (matrix[0][j].val == -1 && matrix[1][j].val == ' '
                        && spaces[j] > 0) {
                        spaces[j]--;
                    } else if (matrix[0][j].val == -1
                        && matrix[1][j].val == ' ') {
                        length[j] = (int) rand() % (LINES - 3) + 3;
                        matrix[0][j].val = (int) rand() % randnum + randmin;

                        spaces[j] = (int) rand() % LINES + 1;
                    }
                    i = 0;
                    y = 0;
                    firstcoldone = 0;
                    while (i <= LINES) {

                        /* Skip over spaces */
                        while (i <= LINES && (matrix[i][j].val == ' ' ||
                               matrix[i][j].val == -1)) {
                            i++;
                        }

                        if (i > LINES) {
                            break;
                        }

                        /* Go to the head of this collumn */
                        z = i;
                        y = 0;
                        while (i <= LINES && (matrix[i][j].val != ' ' &&
                               matrix[i][j].val != -1)) {
                            matrix[i][j].is_head = false;
                            if(changes) {
                                if(rand() % 8 == 0)
                                    matrix[i][j].val = (int) rand() % randnum + randmin;
                            }
                            i++;
                            y++;
                        }

                        if (i > LINES) {
                            matrix[z][j].val = ' ';
                            continue;
                        }

                        matrix[i][j].val = (int) rand() % randnum + randmin;
                        matrix[i][j].is_head = true;

                        /* If we're at the top of the collumn and it's reached its
                           full length (about to start moving down), we do this
                           to get it moving.  This is also how we keep segments not
                           already growing from growing accidentally =>
                         */
                        if (y > length[j] || firstcoldone) {
                            matrix[z][j].val = ' ';
                            matrix[0][j].val = -1;
                        }
                        firstcoldone = 1;
                        i++;
                    }
                }
            }
            /* A simple hack */
            if (!oldstyle) {
                y = 1;
                z = LINES;
            } else {
                y = 0;
                z = LINES - 1;
            }
            for (i = y; i <= z; i++) {
                move(i - y, j);

                if (matrix[i][j].val == 0 || (matrix[i][j].is_head && !rainbow)) {
                    if (console || xwindow) {
                        attron(A_ALTCHARSET);
                    }
                    attron(COLOR_PAIR(COLOR_WHITE));
                    if (bold) {
                        attron(A_BOLD);
                    }
                    if (matrix[i][j].val == 0) {
                        if (console || xwindow) {
                            addch(183);
                        } else {
                            addch('&');
                        }
                    } else {
                        addch(matrix[i][j].val);
                    }

                    attroff(COLOR_PAIR(COLOR_WHITE));
                    if (bold) {
                        attroff(A_BOLD);
                    }
                    if (console || xwindow) {
                        attroff(A_ALTCHARSET);
                    }
                } else {
                    if(rainbow) {
                        int randomColor = rand() % 6;

                        switch(randomColor){
                            case 0:
                                mcolor = COLOR_GREEN;
                                break;
                            case 1:
                                mcolor = COLOR_BLUE;
                                break;
                            case 2:
                                mcolor = COLOR_BLACK;
                                break;
                            case 3:
                                mcolor = COLOR_YELLOW;
                                break;
                            case 4:
                                mcolor = COLOR_CYAN;
                                break;
                            case 5:
                                mcolor = COLOR_MAGENTA;
                                break;
                       }
                    }
                    attron(COLOR_PAIR(mcolor));
                    if (matrix[i][j].val == 1) {
                        if (bold) {
                            attron(A_BOLD);
                        }
                        addch('|');
                        if (bold) {
                            attroff(A_BOLD);
                        }
                    } else {
                        if (console || xwindow) {
                            attron(A_ALTCHARSET);
                        }
                        if (bold == 2 ||
                            (bold == 1 && matrix[i][j].val % 2 == 0)) {
                            attron(A_BOLD);
                        }
                        if (matrix[i][j].val == -1) {
                            addch(' ');
                        } else if (lambda && matrix[i][j].val != ' ') {
                            addstr("λ");
                        } else {
                            addch(matrix[i][j].val);
                        }
                        if (bold == 2 ||
                            (bold == 1 && matrix[i][j].val % 2 == 0)) {
                            attroff(A_BOLD);
                        }
                        if (console || xwindow) {
                            attroff(A_ALTCHARSET);
                        }
                    }
                    attroff(COLOR_PAIR(mcolor));
                }
            }
        }

        //check if -m and/or -L was used
        if (msg[0] != '\0'){
            //Add our message to the screen
            int msg_x = LINES/2;
            int msg_y = COLS/2 - strlen(msg)/2;
            int i = 0;

            //Add space before message
            move(msg_x-1, msg_y-2);
            for(i = 0; i < strlen(msg)+4; i++)
                addch(' ');

            //Write message
            move(msg_x, msg_y-2);
            addch(' ');
            addch(' ');
            addstr(msg);
            addch(' ');
            addch(' ');

            //Add space after message
            move(msg_x+1, msg_y-2);
            for(i = 0; i < strlen(msg)+4; i++)
                addch(' ');
        }

        napms(update * 10);
    }
    finish();
}
<|MERGE_RESOLUTION|>--- conflicted
+++ resolved
@@ -137,7 +137,7 @@
 }
 
 void usage(void) {
-    printf(" Usage: cmatrix -[abBcfhlsmVxk] [-u delay] [-C color]\n");
+    printf(" Usage: cmatrix -[abBcfhlsmVxk] [-u delay] [-C color] [-t tty] [-M message]\n");
     printf(" -a: Asynchronous scroll\n");
     printf(" -b: Bold characters on\n");
     printf(" -B: All bold characters (overrides -b)\n");
@@ -151,7 +151,7 @@
     printf(" -s: \"Screensaver\" mode, exits on first keystroke\n");
     printf(" -x: X window mode, use if your xterm is using mtx.pcf\n");
     printf(" -V: Print version information and exit\n");
-    printf(" -M: Prints your message in the center of the screen. Overrides -L's default message.\n");
+    printf(" -M [message]: Prints your message in the center of the screen. Overrides -L's default message.\n");
     printf(" -u delay (0 - 10, default 4): Screen update delay\n");
     printf(" -C [color]: Use this color for matrix (default green)\n");
     printf(" -r: rainbow mode\n");
@@ -321,22 +321,15 @@
     int pause = 0;
     int classic = 0;
     int changes = 0;
-<<<<<<< HEAD
     char *msg = "";
-=======
     char *tty = NULL;
->>>>>>> 3ed4d003
 
     srand((unsigned) time(NULL));
     setlocale(LC_ALL, "");
 
     /* Many thanks to morph- (morph@jmss.com) for this getopt patch */
     opterr = 0;
-<<<<<<< HEAD
-    while ((optchr = getopt(argc, argv, "abBcfhlLnrosmxkVM:u:C:")) != EOF) {
-=======
-    while ((optchr = getopt(argc, argv, "abBcfhlLnrosmxkVu:C:t:")) != EOF) {
->>>>>>> 3ed4d003
+    while ((optchr = getopt(argc, argv, "abBcfhlLnrosmxkVM:u:C:t:")) != EOF) {
         switch (optchr) {
         case 's':
             screensaver = 1;
@@ -841,7 +834,7 @@
             }
         }
 
-        //check if -m and/or -L was used
+        //check if -M and/or -L was used
         if (msg[0] != '\0'){
             //Add our message to the screen
             int msg_x = LINES/2;
